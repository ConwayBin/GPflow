import unittest
import six
import tensorflow as tf
import numpy as np
<<<<<<< HEAD
import GPflow

from testing.gpflow_testcase import GPflowTestCase
from GPflow import settings

=======
import gpflow
from gpflow import settings
>>>>>>> 91aa5884
float_type = settings.dtypes.float_type
np_float_type = np.float32 if float_type is tf.float32 else np.float64

class TestSetup(object):
    def __init__(self, likelihood, Y, tolerance):
        self.likelihood, self.Y, self.tolerance = likelihood, Y, tolerance
        self.is_analytic = six.get_unbound_function(likelihood.predict_density) is not\
            six.get_unbound_function(gpflow.likelihoods.Likelihood.predict_density)


def getTestSetups(includeMultiClass=True, addNonStandardLinks=False):
    test_setups = []
    rng = np.random.RandomState(1)
    for likelihoodClass in gpflow.likelihoods.Likelihood.__subclasses__():
        if likelihoodClass == gpflow.likelihoods.Ordinal:
            test_setups.append(TestSetup(likelihoodClass(np.array([-1, 1])), rng.randint(0, 3, (10, 2)), 1e-6))
        elif likelihoodClass == gpflow.likelihoods.SwitchedLikelihood:
            continue  # switched likelihood tested separately
        elif (likelihoodClass == gpflow.likelihoods.MultiClass):
            if includeMultiClass:
                sample = rng.randn(10, 2)
                # Multiclass needs a less tight tolerance due to presence of clipping.
                tolerance = 1e-3
                test_setups.append(TestSetup(likelihoodClass(2),  np.argmax(sample, 1).reshape(-1, 1), tolerance))
        else:
            # most likelihoods follow this standard:
            test_setups.append(TestSetup(likelihoodClass(), rng.rand(10, 2).astype(np_float_type), 1e-6))

    if addNonStandardLinks:
        test_setups.append(TestSetup(gpflow.likelihoods.Poisson(invlink=tf.square),
                                     rng.rand(10, 2).astype(np_float_type), 1e-6))
        test_setups.append(TestSetup(gpflow.likelihoods.Exponential(invlink=tf.square),
                                     rng.rand(10, 2).astype(np_float_type), 1e-6))
        test_setups.append(TestSetup(gpflow.likelihoods.Gamma(invlink=tf.square),
                                     rng.rand(10, 2).astype(np_float_type), 1e-6))

        def sigmoid(x):
            return 1./(1 + tf.exp(-x))
        test_setups.append(TestSetup(gpflow.likelihoods.Bernoulli(invlink=sigmoid),
                                     rng.rand(10, 2).astype(np_float_type), 1e-6))
    return test_setups


class TestPredictConditional(GPflowTestCase):
    """
    Here we make sure that the conditional_mean and contitional_var functions
    give the same result as the predict_mean_and_var function if the prediction
    has no uncertainty.
    """
    def setUp(self):
        with self.test_session():
            self.test_setups = getTestSetups(addNonStandardLinks=True)
            self.x = tf.placeholder(float_type)
            for test_setup in self.test_setups:
                test_setup.likelihood.make_tf_array(self.x)
            self.F = tf.placeholder(float_type)
            rng = np.random.RandomState(0)
            self.F_data = rng.randn(10, 2).astype(np_float_type)

    def test_mean(self):
        with self.test_session() as sess:
            for test_setup in self.test_setups:
                l = test_setup.likelihood
                with l.tf_mode():
                    mu1 = sess.run(
                        l.conditional_mean(self.F),
                        feed_dict={self.x: l.get_free_state(), self.F: self.F_data})
                    mu2, _ = sess.run(
                        l.predict_mean_and_var(self.F, self.F * 0),
                        feed_dict={self.x: l.get_free_state(), self.F: self.F_data})
                self.assertTrue(np.allclose(mu1, mu2, test_setup.tolerance, test_setup.tolerance))

    def test_variance(self):
        with self.test_session() as sess:
            for test_setup in self.test_setups:
                l = test_setup.likelihood
                with l.tf_mode():
                    v1 = sess.run(
                        l.conditional_variance(self.F),
                        feed_dict={self.x: l.get_free_state(), self.F: self.F_data})
                    v2 = sess.run(
                        l.predict_mean_and_var(self.F, self.F * 0)[1],
                        feed_dict={self.x: l.get_free_state(), self.F: self.F_data})
                self.assertTrue(np.allclose(v1, v2, atol=test_setup.tolerance))

    def test_var_exp(self):
        """
        Here we make sure that the variational_expectations gives the same result
        as logp if the latent function has no uncertainty.
        """
        with self.test_session() as sess:
            for test_setup in self.test_setups:
                l = test_setup.likelihood
                y = test_setup.Y
                with l.tf_mode():
                    r1 = sess.run(
                        l.logp(self.F, y),
                        feed_dict={self.x: l.get_free_state(), self.F: self.F_data})
                    r2 = sess.run(
                        l.variational_expectations(self.F, self.F * 0, test_setup.Y),
                        feed_dict={self.x: l.get_free_state(), self.F: self.F_data})
                self.assertTrue(np.allclose(r1, r2, test_setup.tolerance, test_setup.tolerance))


class TestQuadrature(GPflowTestCase):
    """
    Where quadratre methods have been overwritten, make sure the new code
     does something close to the quadrature
    """
    def setUp(self):
        with self.test_session() as sess:
            self.rng = np.random.RandomState()
            self.Fmu, self.Fvar, self.Y = self.rng.randn(3, 10, 2).astype(np_float_type)
            self.Fvar = 0.01 * self.Fvar ** 2
            self.test_setups = getTestSetups(includeMultiClass=False)

    def test_var_exp(self):
<<<<<<< HEAD
        with self.test_session() as sess:
            # get all the likelihoods where variational expectations has been overwritten
            for test_setup in self.test_setups:
                if not test_setup.is_analytic:
                    continue
                l = test_setup.likelihood
                y = test_setup.Y
                x_data = l.get_free_state()
                x = tf.placeholder(float_type)
                l.make_tf_array(x)
                # 'build' the functions
                with l.tf_mode():
                    F1 = l.variational_expectations(self.Fmu, self.Fvar, y)
                    F2 = GPflow.likelihoods.Likelihood.variational_expectations(l, self.Fmu, self.Fvar, y)
                # compile and run the functions:
                F1 = sess.run(F1, feed_dict={x: x_data})
                F2 = sess.run(F2, feed_dict={x: x_data})
                self.assertTrue(np.allclose(F1, F2, test_setup.tolerance, test_setup.tolerance))

    def test_pred_density(self):
        # get all the likelihoods where predict_density  has been overwritten.
        with self.test_session() as sess:
            for test_setup in self.test_setups:
                if not test_setup.is_analytic:
                    continue
                l = test_setup.likelihood
                y = test_setup.Y
                x_data = l.get_free_state()
                # make parameters if needed
                x = tf.placeholder(float_type)
                l.make_tf_array(x)
                # 'build' the functions
                with l.tf_mode():
                    F1 = l.predict_density(self.Fmu, self.Fvar, y)
                    F2 = GPflow.likelihoods.Likelihood.predict_density(l, self.Fmu, self.Fvar, y)
                # compile and run the functions:
                F1 = sess.run(F1, feed_dict={x: x_data})
                F2 = sess.run(F2, feed_dict={x: x_data})
                self.assertTrue(np.allclose(F1, F2, test_setup.tolerance, test_setup.tolerance))


class TestRobustMaxMulticlass(GPflowTestCase):
=======
        # get all the likelihoods where variational expectations has been overwritten
        for test_setup in self.test_setups:
            if not test_setup.is_analytic:
                continue
            l = test_setup.likelihood
            y = test_setup.Y
            x_data = l.get_free_state()
            x = tf.placeholder(float_type)
            l.make_tf_array(x)
            # 'build' the functions
            with l.tf_mode():
                F1 = l.variational_expectations(self.Fmu, self.Fvar, y)
                F2 = gpflow.likelihoods.Likelihood.variational_expectations(l, self.Fmu, self.Fvar, y)
            # compile and run the functions:
            F1 = tf.Session().run(F1, feed_dict={x: x_data})
            F2 = tf.Session().run(F2, feed_dict={x: x_data})
            self.assertTrue(np.allclose(F1, F2, test_setup.tolerance, test_setup.tolerance))

    def test_pred_density(self):
        # get all the likelihoods where predict_density  has been overwritten.
        for test_setup in self.test_setups:
            if not test_setup.is_analytic:
                continue
            l = test_setup.likelihood
            y = test_setup.Y
            x_data = l.get_free_state()
            # make parameters if needed
            x = tf.placeholder(float_type)
            l.make_tf_array(x)
            # 'build' the functions
            with l.tf_mode():
                F1 = l.predict_density(self.Fmu, self.Fvar, y)
                F2 = gpflow.likelihoods.Likelihood.predict_density(l, self.Fmu, self.Fvar, y)
            # compile and run the functions:
            F1 = tf.Session().run(F1, feed_dict={x: x_data})
            F2 = tf.Session().run(F2, feed_dict={x: x_data})
            self.assertTrue(np.allclose(F1, F2, test_setup.tolerance, test_setup.tolerance))


class TestRobustMaxMulticlass(unittest.TestCase):
>>>>>>> 91aa5884
    """
    Some specialized tests to the multiclass likelihood with RobustMax inverse link function.
    """
    def testSymmetric(self):
        """
        This test is based on the observation that for
        symmetric inputs the class predictions must have equal probability.
        """
<<<<<<< HEAD
        with self.test_session() as sess:
            nClasses = 5
            nPoints = 10
            tolerance = 1e-4
            epsilon = 1e-3
            F = tf.placeholder(float_type)
            x = tf.placeholder(float_type)
            F_data = np.ones((nPoints, nClasses))
            l = GPflow.likelihoods.MultiClass(nClasses)
            l.invlink.epsilon = epsilon
            rng = np.random.RandomState(1)
            Y = rng.randint(nClasses, size=(nPoints, 1))
            with l.tf_mode():
                mu, _ = sess.run(
                    l.predict_mean_and_var(F, F),
                    feed_dict={x: l.get_free_state(), F: F_data})
                pred = sess.run(
                    l.predict_density(F, F, Y),
                    feed_dict={x: l.get_free_state(), F: F_data})
                variational_expectations = sess.run(
                    l.variational_expectations(F, F, Y),
                    feed_dict={x: l.get_free_state(), F: F_data})
            expected_mu = (
                (1./nClasses * (1. - epsilon) +
                (1. - 1. / nClasses) * epsilon / (nClasses - 1)) *
                np.ones((nPoints, 1)))
            self.assertTrue(np.allclose(mu, expected_mu, tolerance, tolerance))
            expected_log_denisty = np.log(expected_mu)
            self.assertTrue(np.allclose(pred, expected_log_denisty, 1e-3, 1e-3))
            validation_variational_expectation = 1./nClasses * np.log(1. - epsilon) + \
                (1. - 1./nClasses) * np.log(epsilon / (nClasses - 1))
            self.assertTrue(
                np.allclose(
                    variational_expectations,
                    np.ones((nPoints, 1)) * validation_variational_expectation,
                    tolerance, tolerance))
=======
        nClasses = 5
        nPoints = 10
        tolerance = 1e-4
        epsilon = 1e-3
        F = tf.placeholder(float_type)
        x = tf.placeholder(float_type)
        F_data = np.ones((nPoints, nClasses))
        l = gpflow.likelihoods.MultiClass(nClasses)
        l.invlink.epsilon = epsilon
        rng = np.random.RandomState(1)
        Y = rng.randint(nClasses, size=(nPoints, 1))
        with l.tf_mode():
            mu, _ = tf.Session().run(l.predict_mean_and_var(F, F), feed_dict={x: l.get_free_state(), F: F_data})
            pred = tf.Session().run(l.predict_density(F, F, Y), feed_dict={x: l.get_free_state(), F: F_data})
            variational_expectations = tf.Session().run(l.variational_expectations(F, F, Y),
                                                        feed_dict={x: l.get_free_state(), F: F_data})
        expected_mu = (1./nClasses * (1. - epsilon) + (1. - 1./nClasses) * epsilon / (nClasses - 1)) * np.ones((nPoints, 1))
        self.assertTrue(np.allclose(mu, expected_mu, tolerance, tolerance))
        expected_log_denisty = np.log(expected_mu)
        self.assertTrue(np.allclose(pred, expected_log_denisty, 1e-3, 1e-3))
        validation_variational_expectation = 1./nClasses * np.log(1. - epsilon) + \
            (1. - 1./nClasses) * np.log(epsilon / (nClasses - 1))
        self.assertTrue(np.allclose(variational_expectations,
                                    np.ones((nPoints, 1)) * validation_variational_expectation,
                                    tolerance, tolerance))
>>>>>>> 91aa5884

    def testPredictDensity(self):
        tol = 1e-4
        num_points = 100
        mock_prob = 0.73

        class MockRobustMax(gpflow.likelihoods.RobustMax):
            def prob_is_largest(self, Y, Fmu, Fvar, gh_x, gh_w):
                return tf.ones((num_points, 1)) * mock_prob

<<<<<<< HEAD
        with self.test_session() as sess:
            epsilon = 0.231
            num_classes = 5
            l = GPflow.likelihoods.MultiClass(
                num_classes, invlink=MockRobustMax(num_classes, epsilon))

            F = tf.placeholder(float_type)
            y = tf.placeholder(float_type)
            F_data = np.ones((num_points, num_classes))
            rng = np.random.RandomState(1)
            Y_data = rng.randint(num_classes, size=(num_points, 1))

            with l.tf_mode():
                pred = sess.run(
                    l.predict_density(F, F, y),
                    feed_dict={F: F_data, y: Y_data})
            expected_prediction = -0.5499780059
            #^ evaluated on calculator: log( (1-\epsilon) * 0.73 + (1-0.73) * \epsilon/(num_classes -1))

            self.assertTrue(np.allclose(pred, expected_prediction, tol, tol))


class TestMulticlassIndexFix(GPflowTestCase):
=======
        epsilon = 0.231
        num_classes = 5
        l = gpflow.likelihoods.MultiClass(num_classes, invlink=MockRobustMax(num_classes, epsilon))

        F = tf.placeholder(float_type)
        y = tf.placeholder(float_type)
        F_data = np.ones((num_points, num_classes))
        rng = np.random.RandomState(1)
        Y_data = rng.randint(num_classes, size=(num_points, 1))

        with l.tf_mode():
            pred = tf.Session().run(l.predict_density(F, F, y), feed_dict={F: F_data, y: Y_data})

        expected_prediction = -0.5499780059
        #^ evaluated on calculator: log( (1-\epsilon) * 0.73 + (1-0.73) * \epsilon/(num_classes -1))

        self.assertTrue(np.allclose(pred, expected_prediction, tol, tol))


class TestMulticlassIndexFix(unittest.TestCase):
>>>>>>> 91aa5884
    """
    A regression test for a bug in multiclass likelihood.
    """
    def testA(self):
<<<<<<< HEAD
        with self.test_session() as sess:
            mu, var = tf.placeholder(float_type), tf.placeholder(float_type)
            Y = tf.placeholder(tf.int32)
            lik = GPflow.likelihoods.MultiClass(3)
            ve = lik.variational_expectations(mu, var, Y)
            tf.gradients(tf.reduce_sum(ve), mu)
=======
        mu, var = tf.placeholder(float_type), tf.placeholder(float_type)
        Y = tf.placeholder(tf.int32)
        lik = gpflow.likelihoods.MultiClass(3)
        ve = lik.variational_expectations(mu, var, Y)
        tf.gradients(tf.reduce_sum(ve), mu)
>>>>>>> 91aa5884


class TestSwitchedLikelihood(GPflowTestCase):
    """
    SwitchedLikelihood is saparately tested here.
    Here, we make sure the partition-stictch works fine.
    """
    def setUp(self):
<<<<<<< HEAD
        with self.test_session() as sess:
            rng = np.random.RandomState(1)
            self.Y_list = [rng.randn(3, 2),  rng.randn(4, 2),  rng.randn(5, 2)]
            self.F_list = [rng.randn(3, 2),  rng.randn(4, 2),  rng.randn(5, 2)]
            self.Fvar_list = [np.exp(rng.randn(3, 2)),  np.exp(rng.randn(4, 2)),  np.exp(rng.randn(5, 2))]
            self.Y_label = [np.ones((3, 1))*0, np.ones((4, 1))*1, np.ones((5, 1))*2]
            self.Y_perm = list(range(3+4+5))
            rng.shuffle(self.Y_perm)

            # shuffle the original data
            self.Y_sw = np.hstack([np.concatenate(self.Y_list), np.concatenate(self.Y_label)])[self.Y_perm, :]
            self.F_sw = np.concatenate(self.F_list)[self.Y_perm, :]
            self.Fvar_sw = np.concatenate(self.Fvar_list)[self.Y_perm, :]
            # likelihoods
            self.likelihoods = [GPflow.likelihoods.Gaussian(),
                                GPflow.likelihoods.Gaussian(),
                                GPflow.likelihoods.Gaussian()]
            for lik in self.likelihoods:
                lik.variance = np.exp(rng.randn(1))
            self.switched_likelihood = GPflow.likelihoods.SwitchedLikelihood(self.likelihoods)

            # initialize switched likelihood
            free_array = self.switched_likelihood.get_free_state()
            self.switched_likelihood.make_tf_array(free_array)
            sess.run(tf.global_variables_initializer())
=======
        rng = np.random.RandomState(1)
        self.Y_list = [rng.randn(3, 2),  rng.randn(4, 2),  rng.randn(5, 2)]
        self.F_list = [rng.randn(3, 2),  rng.randn(4, 2),  rng.randn(5, 2)]
        self.Fvar_list = [np.exp(rng.randn(3, 2)),  np.exp(rng.randn(4, 2)),  np.exp(rng.randn(5, 2))]
        self.Y_label = [np.ones((3, 1))*0, np.ones((4, 1))*1, np.ones((5, 1))*2]
        self.Y_perm = list(range(3+4+5))
        rng.shuffle(self.Y_perm)

        # shuffle the original data
        self.Y_sw = np.hstack([np.concatenate(self.Y_list), np.concatenate(self.Y_label)])[self.Y_perm, :]
        self.F_sw = np.concatenate(self.F_list)[self.Y_perm, :]
        self.Fvar_sw = np.concatenate(self.Fvar_list)[self.Y_perm, :]
        # likelihoods
        self.likelihoods = [gpflow.likelihoods.Gaussian(),
                            gpflow.likelihoods.Gaussian(),
                            gpflow.likelihoods.Gaussian()]
        for lik in self.likelihoods:
            lik.variance = np.exp(rng.randn(1))
        self.switched_likelihood = gpflow.likelihoods.SwitchedLikelihood(self.likelihoods)

        # initialize switched likelihood
        self.sess = tf.Session()
        free_array = self.switched_likelihood.get_free_state()
        self.switched_likelihood.make_tf_array(free_array)
        self.sess.run(tf.global_variables_initializer())
>>>>>>> 91aa5884

    def test_logp(self):
        # switchedlikelihood
        with self.test_session() as sess, self.switched_likelihood.tf_mode():
            switched_rslt = sess.run(self.switched_likelihood.logp(self.F_sw, self.Y_sw))
            # likelihood
            rslts = []
            for lik, y, f in zip(self.likelihoods, self.Y_list, self.F_list):
                with lik.tf_mode():
                    rslts.append(sess.run(lik.logp(f, y)))

            self.assertTrue(np.allclose(switched_rslt, np.concatenate(rslts)[self.Y_perm, :]))

    def test_predict_density(self):
        with self.test_session() as sess, self.switched_likelihood.tf_mode():
            # switchedlikelihood
            switched_rslt = sess.run(
                self.switched_likelihood.predict_density(self.F_sw, self.Fvar_sw, self.Y_sw))
            # likelihood
            rslts = []
            for lik, y, f, fvar in zip(self.likelihoods,
                                       self.Y_list,
                                       self.F_list,
                                       self.Fvar_list):
                sess.run(tf.global_variables_initializer())
                with lik.tf_mode():
                    rslts.append(sess.run(lik.predict_density(f, fvar, y)))

            self.assertTrue(np.allclose(switched_rslt, np.concatenate(rslts)[self.Y_perm, :]))

    def test_variational_expectations(self):
        # switchedlikelihood
        with self.test_session() as sess, self.switched_likelihood.tf_mode():
            switched_rslt = sess.run(
                self.switched_likelihood.variational_expectations(
                    self.F_sw, self.Fvar_sw, self.Y_sw))
            # likelihood
            rslts = []
            for lik, y, f, fvar in zip(self.likelihoods,
                                       self.Y_list,
                                       self.F_list,
                                       self.Fvar_list):
                sess.run(tf.global_variables_initializer())
                with lik.tf_mode():
                    rslts.append(sess.run(lik.variational_expectations(f, fvar, y)))
            self.assertTrue(np.allclose(switched_rslt, np.concatenate(rslts)[self.Y_perm, :]))


class TestLikelihoodChecks(unittest.TestCase):
    def run_models(self, likelihood, Y):
        X = np.random.randn(Y.shape[0], 1)
        gpflow.gpr.GPR(X, Y, gpflow.kernels.RBF(1))
        m1 = gpflow.vgp.VGP(X, Y, gpflow.kernels.RBF(1), likelihood)
        m2 = gpflow.svgp.SVGP(X, Y, gpflow.kernels.RBF(1), likelihood, X, minibatch_size=1)

    def test_likelihood_checks(self):
        to_pass = [
                  [gpflow.likelihoods.Gaussian(), np.array((1.)).reshape(1, 1)],
                  [gpflow.likelihoods.Poisson(), np.array((1., 1., 3.)).reshape(3, 1)],
                  [gpflow.likelihoods.Exponential(), np.array((1e-12, 1)).reshape(2, 1)],
                  [gpflow.likelihoods.StudentT(), np.array((-1e-12, 1)).reshape(2, 1)],
                  [gpflow.likelihoods.Bernoulli(), np.array((0., 1.)).reshape(2, 1)],
                  [gpflow.likelihoods.Bernoulli(), np.array((-1., 1.)).reshape(2, 1)],
                  [gpflow.likelihoods.Gamma(), np.array((1e-12, 1)).reshape(2, 1)],
                  [gpflow.likelihoods.Beta(), np.array((1e-12, 1.)).reshape(2, 1)],
                  [gpflow.likelihoods.MultiClass(3), np.array((0., 2.)).reshape(2, 1)],
                  [gpflow.likelihoods.Ordinal(np.array((1., 2.))), np.array((0., 2.)).reshape(2, 1)],
        ]

        to_fail = [
                    [gpflow.likelihoods.Gaussian(), np.array((1.)).reshape(1, 1, 1)],
                    [gpflow.likelihoods.Gaussian(), np.array((1)).reshape(1, 1)],
                    [gpflow.likelihoods.Poisson(), np.array((1.1)).reshape(1, 1)],
                    [gpflow.likelihoods.Poisson(), np.array((-1.)).reshape(1, 1)],
                    [gpflow.likelihoods.Exponential(), np.array((-1e-12, 1)).reshape(2, 1)],
                    [gpflow.likelihoods.Gamma(), np.array((-1e-12, 1)).reshape(2, 1)],
                    [gpflow.likelihoods.Beta(), np.array((-1e-12, 1.)).reshape(2, 1)],
                    [gpflow.likelihoods.Beta(), np.array((1e-12, 1.1)).reshape(2, 1)],
                    [gpflow.likelihoods.MultiClass(3), np.array((0.1, 2.)).reshape(2, 1)],
                    [gpflow.likelihoods.MultiClass(3), np.array((1., 2.)).reshape(1, 2)],
                    [gpflow.likelihoods.MultiClass(3), np.array((1., 3.)).reshape(2, 1)],
        ]

        to_warn = [
                    [gpflow.likelihoods.Bernoulli(), np.array((2., 1., 0.)).reshape(3, 1)],
                    [gpflow.likelihoods.Bernoulli(), np.array((2., 1.1)).reshape(2, 1)],
        ]

        # special case of switched likelihood
        sl = gpflow.likelihoods.SwitchedLikelihood([gpflow.likelihoods.Gamma(),
                                                    gpflow.likelihoods.Gaussian()])
        A = np.array(((0, 1), (0, 1), (2, 0.))).reshape(3, 2)
        B = np.array(((0, 1), (0, 1), (2, 3.))).reshape(3, 2)
        to_pass.append([sl, A])
        to_fail.append([sl, B])

        for l, v in to_pass:
            self.run_models(l, v)

        for l, v, in to_fail:
            with self.assertRaises(ValueError):
                self.run_models(l, v)

        for l, v, in to_warn:
            with self.assertRaises(Warning):
                self.run_models(l, v)



if __name__ == "__main__":
    unittest.main()<|MERGE_RESOLUTION|>--- conflicted
+++ resolved
@@ -1,17 +1,12 @@
-import unittest
-import six
+  import unittest import six
 import tensorflow as tf
 import numpy as np
-<<<<<<< HEAD
-import GPflow
-
-from testing.gpflow_testcase import GPflowTestCase
-from GPflow import settings
-
-=======
+
 import gpflow
 from gpflow import settings
->>>>>>> 91aa5884
+
+from testing.gpflow_testcase import GPflowTestCase
+
 float_type = settings.dtypes.float_type
 np_float_type = np.float32 if float_type is tf.float32 else np.float64
 
@@ -129,7 +124,6 @@
             self.test_setups = getTestSetups(includeMultiClass=False)
 
     def test_var_exp(self):
-<<<<<<< HEAD
         with self.test_session() as sess:
             # get all the likelihoods where variational expectations has been overwritten
             for test_setup in self.test_setups:
@@ -143,7 +137,7 @@
                 # 'build' the functions
                 with l.tf_mode():
                     F1 = l.variational_expectations(self.Fmu, self.Fvar, y)
-                    F2 = GPflow.likelihoods.Likelihood.variational_expectations(l, self.Fmu, self.Fvar, y)
+                    F2 = gpflow.likelihoods.Likelihood.variational_expectations(l, self.Fmu, self.Fvar, y)
                 # compile and run the functions:
                 F1 = sess.run(F1, feed_dict={x: x_data})
                 F2 = sess.run(F2, feed_dict={x: x_data})
@@ -164,7 +158,7 @@
                 # 'build' the functions
                 with l.tf_mode():
                     F1 = l.predict_density(self.Fmu, self.Fvar, y)
-                    F2 = GPflow.likelihoods.Likelihood.predict_density(l, self.Fmu, self.Fvar, y)
+                    F2 = gpflow.likelihoods.Likelihood.predict_density(l, self.Fmu, self.Fvar, y)
                 # compile and run the functions:
                 F1 = sess.run(F1, feed_dict={x: x_data})
                 F2 = sess.run(F2, feed_dict={x: x_data})
@@ -172,48 +166,6 @@
 
 
 class TestRobustMaxMulticlass(GPflowTestCase):
-=======
-        # get all the likelihoods where variational expectations has been overwritten
-        for test_setup in self.test_setups:
-            if not test_setup.is_analytic:
-                continue
-            l = test_setup.likelihood
-            y = test_setup.Y
-            x_data = l.get_free_state()
-            x = tf.placeholder(float_type)
-            l.make_tf_array(x)
-            # 'build' the functions
-            with l.tf_mode():
-                F1 = l.variational_expectations(self.Fmu, self.Fvar, y)
-                F2 = gpflow.likelihoods.Likelihood.variational_expectations(l, self.Fmu, self.Fvar, y)
-            # compile and run the functions:
-            F1 = tf.Session().run(F1, feed_dict={x: x_data})
-            F2 = tf.Session().run(F2, feed_dict={x: x_data})
-            self.assertTrue(np.allclose(F1, F2, test_setup.tolerance, test_setup.tolerance))
-
-    def test_pred_density(self):
-        # get all the likelihoods where predict_density  has been overwritten.
-        for test_setup in self.test_setups:
-            if not test_setup.is_analytic:
-                continue
-            l = test_setup.likelihood
-            y = test_setup.Y
-            x_data = l.get_free_state()
-            # make parameters if needed
-            x = tf.placeholder(float_type)
-            l.make_tf_array(x)
-            # 'build' the functions
-            with l.tf_mode():
-                F1 = l.predict_density(self.Fmu, self.Fvar, y)
-                F2 = gpflow.likelihoods.Likelihood.predict_density(l, self.Fmu, self.Fvar, y)
-            # compile and run the functions:
-            F1 = tf.Session().run(F1, feed_dict={x: x_data})
-            F2 = tf.Session().run(F2, feed_dict={x: x_data})
-            self.assertTrue(np.allclose(F1, F2, test_setup.tolerance, test_setup.tolerance))
-
-
-class TestRobustMaxMulticlass(unittest.TestCase):
->>>>>>> 91aa5884
     """
     Some specialized tests to the multiclass likelihood with RobustMax inverse link function.
     """
@@ -222,7 +174,6 @@
         This test is based on the observation that for
         symmetric inputs the class predictions must have equal probability.
         """
-<<<<<<< HEAD
         with self.test_session() as sess:
             nClasses = 5
             nPoints = 10
@@ -231,7 +182,7 @@
             F = tf.placeholder(float_type)
             x = tf.placeholder(float_type)
             F_data = np.ones((nPoints, nClasses))
-            l = GPflow.likelihoods.MultiClass(nClasses)
+            l = gpflow.likelihoods.MultiClass(nClasses)
             l.invlink.epsilon = epsilon
             rng = np.random.RandomState(1)
             Y = rng.randint(nClasses, size=(nPoints, 1))
@@ -259,33 +210,6 @@
                     variational_expectations,
                     np.ones((nPoints, 1)) * validation_variational_expectation,
                     tolerance, tolerance))
-=======
-        nClasses = 5
-        nPoints = 10
-        tolerance = 1e-4
-        epsilon = 1e-3
-        F = tf.placeholder(float_type)
-        x = tf.placeholder(float_type)
-        F_data = np.ones((nPoints, nClasses))
-        l = gpflow.likelihoods.MultiClass(nClasses)
-        l.invlink.epsilon = epsilon
-        rng = np.random.RandomState(1)
-        Y = rng.randint(nClasses, size=(nPoints, 1))
-        with l.tf_mode():
-            mu, _ = tf.Session().run(l.predict_mean_and_var(F, F), feed_dict={x: l.get_free_state(), F: F_data})
-            pred = tf.Session().run(l.predict_density(F, F, Y), feed_dict={x: l.get_free_state(), F: F_data})
-            variational_expectations = tf.Session().run(l.variational_expectations(F, F, Y),
-                                                        feed_dict={x: l.get_free_state(), F: F_data})
-        expected_mu = (1./nClasses * (1. - epsilon) + (1. - 1./nClasses) * epsilon / (nClasses - 1)) * np.ones((nPoints, 1))
-        self.assertTrue(np.allclose(mu, expected_mu, tolerance, tolerance))
-        expected_log_denisty = np.log(expected_mu)
-        self.assertTrue(np.allclose(pred, expected_log_denisty, 1e-3, 1e-3))
-        validation_variational_expectation = 1./nClasses * np.log(1. - epsilon) + \
-            (1. - 1./nClasses) * np.log(epsilon / (nClasses - 1))
-        self.assertTrue(np.allclose(variational_expectations,
-                                    np.ones((nPoints, 1)) * validation_variational_expectation,
-                                    tolerance, tolerance))
->>>>>>> 91aa5884
 
     def testPredictDensity(self):
         tol = 1e-4
@@ -296,11 +220,10 @@
             def prob_is_largest(self, Y, Fmu, Fvar, gh_x, gh_w):
                 return tf.ones((num_points, 1)) * mock_prob
 
-<<<<<<< HEAD
         with self.test_session() as sess:
             epsilon = 0.231
             num_classes = 5
-            l = GPflow.likelihoods.MultiClass(
+            l = gpflow.likelihoods.MultiClass(
                 num_classes, invlink=MockRobustMax(num_classes, epsilon))
 
             F = tf.placeholder(float_type)
@@ -320,46 +243,16 @@
 
 
 class TestMulticlassIndexFix(GPflowTestCase):
-=======
-        epsilon = 0.231
-        num_classes = 5
-        l = gpflow.likelihoods.MultiClass(num_classes, invlink=MockRobustMax(num_classes, epsilon))
-
-        F = tf.placeholder(float_type)
-        y = tf.placeholder(float_type)
-        F_data = np.ones((num_points, num_classes))
-        rng = np.random.RandomState(1)
-        Y_data = rng.randint(num_classes, size=(num_points, 1))
-
-        with l.tf_mode():
-            pred = tf.Session().run(l.predict_density(F, F, y), feed_dict={F: F_data, y: Y_data})
-
-        expected_prediction = -0.5499780059
-        #^ evaluated on calculator: log( (1-\epsilon) * 0.73 + (1-0.73) * \epsilon/(num_classes -1))
-
-        self.assertTrue(np.allclose(pred, expected_prediction, tol, tol))
-
-
-class TestMulticlassIndexFix(unittest.TestCase):
->>>>>>> 91aa5884
     """
     A regression test for a bug in multiclass likelihood.
     """
     def testA(self):
-<<<<<<< HEAD
         with self.test_session() as sess:
             mu, var = tf.placeholder(float_type), tf.placeholder(float_type)
             Y = tf.placeholder(tf.int32)
-            lik = GPflow.likelihoods.MultiClass(3)
+            lik = gpflow.likelihoods.MultiClass(3)
             ve = lik.variational_expectations(mu, var, Y)
             tf.gradients(tf.reduce_sum(ve), mu)
-=======
-        mu, var = tf.placeholder(float_type), tf.placeholder(float_type)
-        Y = tf.placeholder(tf.int32)
-        lik = gpflow.likelihoods.MultiClass(3)
-        ve = lik.variational_expectations(mu, var, Y)
-        tf.gradients(tf.reduce_sum(ve), mu)
->>>>>>> 91aa5884
 
 
 class TestSwitchedLikelihood(GPflowTestCase):
@@ -368,7 +261,6 @@
     Here, we make sure the partition-stictch works fine.
     """
     def setUp(self):
-<<<<<<< HEAD
         with self.test_session() as sess:
             rng = np.random.RandomState(1)
             self.Y_list = [rng.randn(3, 2),  rng.randn(4, 2),  rng.randn(5, 2)]
@@ -383,44 +275,17 @@
             self.F_sw = np.concatenate(self.F_list)[self.Y_perm, :]
             self.Fvar_sw = np.concatenate(self.Fvar_list)[self.Y_perm, :]
             # likelihoods
-            self.likelihoods = [GPflow.likelihoods.Gaussian(),
-                                GPflow.likelihoods.Gaussian(),
-                                GPflow.likelihoods.Gaussian()]
+            self.likelihoods = [gpflow.likelihoods.Gaussian(),
+                                gpflow.likelihoods.Gaussian(),
+                                gpflow.likelihoods.Gaussian()]
             for lik in self.likelihoods:
                 lik.variance = np.exp(rng.randn(1))
-            self.switched_likelihood = GPflow.likelihoods.SwitchedLikelihood(self.likelihoods)
+            self.switched_likelihood = gpflow.likelihoods.SwitchedLikelihood(self.likelihoods)
 
             # initialize switched likelihood
             free_array = self.switched_likelihood.get_free_state()
             self.switched_likelihood.make_tf_array(free_array)
             sess.run(tf.global_variables_initializer())
-=======
-        rng = np.random.RandomState(1)
-        self.Y_list = [rng.randn(3, 2),  rng.randn(4, 2),  rng.randn(5, 2)]
-        self.F_list = [rng.randn(3, 2),  rng.randn(4, 2),  rng.randn(5, 2)]
-        self.Fvar_list = [np.exp(rng.randn(3, 2)),  np.exp(rng.randn(4, 2)),  np.exp(rng.randn(5, 2))]
-        self.Y_label = [np.ones((3, 1))*0, np.ones((4, 1))*1, np.ones((5, 1))*2]
-        self.Y_perm = list(range(3+4+5))
-        rng.shuffle(self.Y_perm)
-
-        # shuffle the original data
-        self.Y_sw = np.hstack([np.concatenate(self.Y_list), np.concatenate(self.Y_label)])[self.Y_perm, :]
-        self.F_sw = np.concatenate(self.F_list)[self.Y_perm, :]
-        self.Fvar_sw = np.concatenate(self.Fvar_list)[self.Y_perm, :]
-        # likelihoods
-        self.likelihoods = [gpflow.likelihoods.Gaussian(),
-                            gpflow.likelihoods.Gaussian(),
-                            gpflow.likelihoods.Gaussian()]
-        for lik in self.likelihoods:
-            lik.variance = np.exp(rng.randn(1))
-        self.switched_likelihood = gpflow.likelihoods.SwitchedLikelihood(self.likelihoods)
-
-        # initialize switched likelihood
-        self.sess = tf.Session()
-        free_array = self.switched_likelihood.get_free_state()
-        self.switched_likelihood.make_tf_array(free_array)
-        self.sess.run(tf.global_variables_initializer())
->>>>>>> 91aa5884
 
     def test_logp(self):
         # switchedlikelihood
@@ -463,50 +328,27 @@
                                        self.Y_list,
                                        self.F_list,
                                        self.Fvar_list):
-                sess.run(tf.global_variables_initializer())
-                with lik.tf_mode():
-                    rslts.append(sess.run(lik.variational_expectations(f, fvar, y)))
-            self.assertTrue(np.allclose(switched_rslt, np.concatenate(rslts)[self.Y_perm, :]))
-
-
-class TestLikelihoodChecks(unittest.TestCase):
-    def run_models(self, likelihood, Y):
-        X = np.random.randn(Y.shape[0], 1)
-        gpflow.gpr.GPR(X, Y, gpflow.kernels.RBF(1))
-        m1 = gpflow.vgp.VGP(X, Y, gpflow.kernels.RBF(1), likelihood)
-        m2 = gpflow.svgp.SVGP(X, Y, gpflow.kernels.RBF(1), likelihood, X, minibatch_size=1)
-
-    def test_likelihood_checks(self):
-        to_pass = [
-                  [gpflow.likelihoods.Gaussian(), np.array((1.)).reshape(1, 1)],
-                  [gpflow.likelihoods.Poisson(), np.array((1., 1., 3.)).reshape(3, 1)],
-                  [gpflow.likelihoods.Exponential(), np.array((1e-12, 1)).reshape(2, 1)],
-                  [gpflow.likelihoods.StudentT(), np.array((-1e-12, 1)).reshape(2, 1)],
-                  [gpflow.likelihoods.Bernoulli(), np.array((0., 1.)).reshape(2, 1)],
-                  [gpflow.likelihoods.Bernoulli(), np.array((-1., 1.)).reshape(2, 1)],
-                  [gpflow.likelihoods.Gamma(), np.array((1e-12, 1)).reshape(2, 1)],
-                  [gpflow.likelihoods.Beta(), np.array((1e-12, 1.)).reshape(2, 1)],
-                  [gpflow.likelihoods.MultiClass(3), np.array((0., 2.)).reshape(2, 1)],
-                  [gpflow.likelihoods.Ordinal(np.array((1., 2.))), np.array((0., 2.)).reshape(2, 1)],
+                sess.run(tf.global_variables_initializer()) with lik.tf_mode(): rslts.append(sess.run(lik.variational_expectations(f, fvar, y))) self.assertTrue(np.allclose(switched_rslt, np.concatenate(rslts)[self.Y_perm, :]))
+class TestLikelihoodChecks(GPflowTestCase): def run_models(self, likelihood, Y): X = np.random.randn(Y.shape[0], 1) gpflow.gpr.GPR(X, Y, gpflow.kernels.RBF(1)) m1 = gpflow.vgp.VGP(X, Y, gpflow.kernels.RBF(1), likelihood) m2 = gpflow.svgp.SVGP(X, Y, gpflow.kernels.RBF(1), likelihood, X, minibatch_size=1)
+    def test_likelihood_checks(self): to_pass = [ [gpflow.likelihoods.Gaussian(), np.array((1.)).reshape(1, 1)], [gpflow.likelihoods.Poisson(), np.array((1., 1., 3.)).reshape(3, 1)], [gpflow.likelihoods.Exponential(), np.array((1e-12, 1)).reshape(2, 1)], [gpflow.likelihoods.StudentT(), np.array((-1e-12, 1)).reshape(2, 1)], [gpflow.likelihoods.Bernoulli(), np.array((0., 1.)).reshape(2, 1)], [gpflow.likelihoods.Bernoulli(), np.array((-1., 1.)).reshape(2, 1)], [gpflow.likelihoods.Gamma(), np.array((1e-12, 1)).reshape(2, 1)], [gpflow.likelihoods.Beta(), np.array((1e-12, 1.)).reshape(2, 1)], [gpflow.likelihoods.MultiClass(3), np.array((0., 2.)).reshape(2, 1)], [gpflow.likelihoods.Ordinal(np.array((1., 2.))), np.array((0., 2.)).reshape(2, 1)], ]
+
+        to_fail = [
+            [gpflow.likelihoods.Gaussian(), np.array((1.)).reshape(1, 1, 1)],
+            [gpflow.likelihoods.Gaussian(), np.array((1)).reshape(1, 1)],
+            [gpflow.likelihoods.Poisson(), np.array((1.1)).reshape(1, 1)],
+            [gpflow.likelihoods.Poisson(), np.array((-1.)).reshape(1, 1)],
+            [gpflow.likelihoods.Exponential(), np.array((-1e-12, 1)).reshape(2, 1)],
+            [gpflow.likelihoods.Gamma(), np.array((-1e-12, 1)).reshape(2, 1)],
+            [gpflow.likelihoods.Beta(), np.array((-1e-12, 1.)).reshape(2, 1)],
+            [gpflow.likelihoods.Beta(), np.array((1e-12, 1.1)).reshape(2, 1)],
+            [gpflow.likelihoods.MultiClass(3), np.array((0.1, 2.)).reshape(2, 1)],
+            [gpflow.likelihoods.MultiClass(3), np.array((1., 2.)).reshape(1, 2)],
+            [gpflow.likelihoods.MultiClass(3), np.array((1., 3.)).reshape(2, 1)],
         ]
 
-        to_fail = [
-                    [gpflow.likelihoods.Gaussian(), np.array((1.)).reshape(1, 1, 1)],
-                    [gpflow.likelihoods.Gaussian(), np.array((1)).reshape(1, 1)],
-                    [gpflow.likelihoods.Poisson(), np.array((1.1)).reshape(1, 1)],
-                    [gpflow.likelihoods.Poisson(), np.array((-1.)).reshape(1, 1)],
-                    [gpflow.likelihoods.Exponential(), np.array((-1e-12, 1)).reshape(2, 1)],
-                    [gpflow.likelihoods.Gamma(), np.array((-1e-12, 1)).reshape(2, 1)],
-                    [gpflow.likelihoods.Beta(), np.array((-1e-12, 1.)).reshape(2, 1)],
-                    [gpflow.likelihoods.Beta(), np.array((1e-12, 1.1)).reshape(2, 1)],
-                    [gpflow.likelihoods.MultiClass(3), np.array((0.1, 2.)).reshape(2, 1)],
-                    [gpflow.likelihoods.MultiClass(3), np.array((1., 2.)).reshape(1, 2)],
-                    [gpflow.likelihoods.MultiClass(3), np.array((1., 3.)).reshape(2, 1)],
-        ]
-
         to_warn = [
-                    [gpflow.likelihoods.Bernoulli(), np.array((2., 1., 0.)).reshape(3, 1)],
-                    [gpflow.likelihoods.Bernoulli(), np.array((2., 1.1)).reshape(2, 1)],
+            [gpflow.likelihoods.Bernoulli(), np.array((2., 1., 0.)).reshape(3, 1)],
+            [gpflow.likelihoods.Bernoulli(), np.array((2., 1.1)).reshape(2, 1)],
         ]
 
         # special case of switched likelihood
@@ -518,15 +360,18 @@
         to_fail.append([sl, B])
 
         for l, v in to_pass:
-            self.run_models(l, v)
+            with self.test_session(graph=tf.Graph()):
+                self.run_models(l, v)
 
         for l, v, in to_fail:
-            with self.assertRaises(ValueError):
-                self.run_models(l, v)
+            with self.test_session(graph=tf.Graph()):
+                with self.assertRaises(ValueError):
+                    self.run_models(l, v)
 
         for l, v, in to_warn:
-            with self.assertRaises(Warning):
-                self.run_models(l, v)
+            with self.test_session(graph=tf.Graph()):
+                with self.assertRaises(Warning):
+                    self.run_models(l, v)
 
 
 
