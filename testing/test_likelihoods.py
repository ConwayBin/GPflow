import GPflow
import tensorflow as tf
import numpy as np
import unittest
import six


class TestSetup(object):
    def __init__(self, likelihood, Y, tolerance):
        self.likelihood, self.Y, self.tolerance = likelihood, Y, tolerance
        self.is_analytic = six.get_unbound_function(likelihood.predict_density) is not\
            six.get_unbound_function(GPflow.likelihoods.Likelihood.predict_density)


def getTestSetups(includeMultiClass=True, addNonStandardLinks=False):
    test_setups = []
    rng = np.random.RandomState(1)
    for likelihoodClass in GPflow.likelihoods.Likelihood.__subclasses__():
        # SwitchedLikelihood is tested separately.
        if likelihoodClass != GPflow.likelihoods.SwitchedLikelihood:
            if likelihoodClass != GPflow.likelihoods.MultiClass:
                test_setups.append(TestSetup(likelihoodClass(), rng.rand(10, 2), 1e-6))
            elif includeMultiClass:
                sample = rng.randn(10, 2)
                # Multiclass needs a less tight tolerance due to presence of clipping.
                tolerance = 1e-3
                test_setups.append(TestSetup(likelihoodClass(2),  np.argmax(sample, 1).reshape(-1, 1), tolerance))

    if addNonStandardLinks:
        test_setups.append(TestSetup(GPflow.likelihoods.Poisson(invlink=tf.square), rng.rand(10, 2), 1e-6))
        test_setups.append(TestSetup(GPflow.likelihoods.Exponential(invlink=tf.square), rng.rand(10, 2), 1e-6))
        test_setups.append(TestSetup(GPflow.likelihoods.Gamma(invlink=tf.square), rng.rand(10, 2), 1e-6))
        sigmoid = lambda x: 1./(1 + tf.exp(-x))
        test_setups.append(TestSetup(GPflow.likelihoods.Bernoulli(invlink=sigmoid), rng.rand(10, 2), 1e-6))
    return test_setups


class TestPredictConditional(unittest.TestCase):
    """
    Here we make sure that the conditional_mean and contitional_var functions
    give the same result as the predict_mean_and_var function if the prediction
    has no uncertainty.
    """
    def setUp(self):
        tf.reset_default_graph()
        self.test_setups = getTestSetups(addNonStandardLinks=True)

        self.x = tf.placeholder('float64')
        for test_setup in self.test_setups:
            test_setup.likelihood.make_tf_array(self.x)

        self.F = tf.placeholder(tf.float64)
        rng = np.random.RandomState(0)
        self.F_data = rng.randn(10, 2)

    def test_mean(self):
        for test_setup in self.test_setups:
            l = test_setup.likelihood
            with l.tf_mode():
<<<<<<< HEAD
                mu1 = tf.Session().run(l.conditional_mean(self.F),
                                       feed_dict={self.x: l.get_free_state(), self.F: self.F_data})
                mu2, _ = tf.Session().run(l.predict_mean_and_var(self.F, self.F * 0),
                                          feed_dict={self.x: l.get_free_state(), self.F: self.F_data})
            self.failUnless(np.allclose(mu1, mu2, test_setup.tolerance, test_setup.tolerance))
=======
                mu1 = tf.Session().run(l.conditional_mean(self.F), feed_dict={self.x: l.get_free_state(), self.F:self.F_data})
                mu2, _ = tf.Session().run(l.predict_mean_and_var(self.F, self.F * 0), feed_dict={self.x: l.get_free_state(), self.F:self.F_data})
            self.assertTrue(np.allclose(mu1, mu2, test_setup.tolerance, test_setup.tolerance))
>>>>>>> 3f6f0636

    def test_variance(self):
        for test_setup in self.test_setups:
            l = test_setup.likelihood
            with l.tf_mode():
<<<<<<< HEAD
                v1 = tf.Session().run(l.conditional_variance(self.F),
                                      feed_dict={self.x: l.get_free_state(), self.F: self.F_data})
                v2 = tf.Session().run(l.predict_mean_and_var(self.F, self.F * 0)[1],
                                      feed_dict={self.x: l.get_free_state(), self.F: self.F_data})
            self.failUnless(np.allclose(v1, v2, test_setup.tolerance, test_setup.tolerance))
=======
                v1 = tf.Session().run(l.conditional_variance(self.F), feed_dict={self.x: l.get_free_state(), self.F:self.F_data})
                v2 = tf.Session().run(l.predict_mean_and_var(self.F, self.F * 0)[1], feed_dict={self.x: l.get_free_state(), self.F:self.F_data})   
            self.assertTrue(np.allclose(v1, v2, test_setup.tolerance, test_setup.tolerance))
>>>>>>> 3f6f0636

    def test_var_exp(self):
        """
        Here we make sure that the variational_expectations gives the same result
        as logp if the latent function has no uncertainty.
        """
        for test_setup in self.test_setups:
            l = test_setup.likelihood
            y = test_setup.Y
            with l.tf_mode():
<<<<<<< HEAD
                r1 = tf.Session().run(l.logp(self.F, y),
                                      feed_dict={self.x: l.get_free_state(), self.F: self.F_data})
                r2 = tf.Session().run(l.variational_expectations(self.F, self.F * 0, test_setup.Y),
                                      feed_dict={self.x: l.get_free_state(), self.F: self.F_data})
            self.failUnless(np.allclose(r1, r2, test_setup.tolerance, test_setup.tolerance))
=======
                r1 = tf.Session().run(l.logp(self.F, y), feed_dict={self.x: l.get_free_state(), self.F:self.F_data})
                r2 = tf.Session().run(l.variational_expectations(self.F, self.F * 0,test_setup.Y), feed_dict={self.x: l.get_free_state(), self.F:self.F_data})   
            self.assertTrue(np.allclose(r1, r2, test_setup.tolerance, test_setup.tolerance))
>>>>>>> 3f6f0636


class TestQuadrature(unittest.TestCase):
    """
    Where quadratre methods have been overwritten, make sure the new code
     does something close to the quadrature
    """
    def setUp(self):
        tf.reset_default_graph()

        self.rng = np.random.RandomState()
        self.Fmu, self.Fvar, self.Y = self.rng.randn(3, 10, 2)
        self.Fvar = 0.01 * self.Fvar ** 2
        self.test_setups = getTestSetups(includeMultiClass=False)

    def test_var_exp(self):
        # get all the likelihoods where variational expectations has been overwritten

        for test_setup in self.test_setups:
            if not test_setup.is_analytic:
                continue
            l = test_setup.likelihood
            y = test_setup.Y
            x_data = l.get_free_state()
            x = tf.placeholder('float64')
            l.make_tf_array(x)
            # 'build' the functions
            with l.tf_mode():
                F1 = l.variational_expectations(self.Fmu, self.Fvar, y)
                F2 = GPflow.likelihoods.Likelihood.variational_expectations(l, self.Fmu, self.Fvar, y)
            # compile and run the functions:
            F1 = tf.Session().run(F1, feed_dict={x: x_data})
            F2 = tf.Session().run(F2, feed_dict={x: x_data})
            self.assertTrue(np.allclose(F1, F2, test_setup.tolerance, test_setup.tolerance))

    def test_pred_density(self):
        # get all the likelihoods where predict_density  has been overwritten.

        for test_setup in self.test_setups:
            if not test_setup.is_analytic:
                continue
            l = test_setup.likelihood
            y = test_setup.Y
            x_data = l.get_free_state()
            # make parameters if needed
            x = tf.placeholder('float64')
            l.make_tf_array(x)
            # 'build' the functions
            with l.tf_mode():
                F1 = l.predict_density(self.Fmu, self.Fvar, y)
                F2 = GPflow.likelihoods.Likelihood.predict_density(l, self.Fmu, self.Fvar, y)
            # compile and run the functions:
            F1 = tf.Session().run(F1, feed_dict={x: x_data})
            F2 = tf.Session().run(F2, feed_dict={x: x_data})
            self.assertTrue(np.allclose(F1, F2, test_setup.tolerance, test_setup.tolerance))


class TestRobustMaxMulticlass(unittest.TestCase):
    """
    Some specialized tests to the multiclass likelihood with RobustMax inverse link function.
    """
    def setUp(self):
        tf.reset_default_graph()

    def testSymmetric(self):
        """
        This test is based on the observation that for
        symmetric inputs the class predictions must have equal probability.
        """
        nClasses = 5
        nPoints = 10
        tolerance = 1e-4
        epsilon = 1e-3
        F = tf.placeholder(tf.float64)
        x = tf.placeholder('float64')
        F_data = np.ones((nPoints, nClasses))
        l = GPflow.likelihoods.MultiClass(nClasses)
        l.invlink.epsilon = epsilon
        rng = np.random.RandomState(1)
        Y = rng.randint(nClasses, size=(nPoints, 1))
        with l.tf_mode():
<<<<<<< HEAD
            mu, _ = tf.Session().run(l.predict_mean_and_var(F, F), feed_dict={x: l.get_free_state(), F: F_data})
            pred = tf.Session().run(l.predict_density(F, F, Y), feed_dict={x: l.get_free_state(), F: F_data})
            variational_expectations = tf.Session().run(l.variational_expectations(F, F, Y),
                                                        feed_dict={x: l.get_free_state(), F: F_data})
        self.failUnless(np.allclose(mu, np.ones((nPoints, nClasses))/nClasses, tolerance, tolerance))
        self.failUnless(np.allclose(pred, np.ones((nPoints, 1))/nClasses, tolerance, tolerance))
        validation_variational_expectation = 1./nClasses * np.log(1. - epsilon) +\
            (1. - 1./nClasses) * np.log(epsilon / (nClasses - 1))
        self.failUnless(np.allclose(variational_expectations, np.ones((nPoints, 1))*validation_variational_expectation,
                                    tolerance, tolerance))


class TestSwitchedLikelihood(unittest.TestCase):
    """
    SwitchedLikelihood is saparately tested here.
    Here, we make sure the partition-stictch works fine.
    """
    def setUp(self):
        rng = np.random.RandomState(1)
        self.Y_list = [rng.randn(3, 2),  rng.randn(4, 2),  rng.randn(5, 2)]
        self.F_list = [rng.randn(3, 2),  rng.randn(4, 2),  rng.randn(5, 2)]
        self.Fvar_list = [np.exp(rng.randn(3, 2)),  np.exp(rng.randn(4, 2)),  np.exp(rng.randn(5, 2))]
        self.Y_label = [np.ones((3, 1))*0, np.ones((4, 1))*1, np.ones((5, 1))*2]
        self.Y_perm = range(3+4+5)
        rng.shuffle(self.Y_perm)

        # shuffle the original data
        self.Y_sw = np.hstack([np.concatenate(self.Y_list), np.concatenate(self.Y_label)])[self.Y_perm, :]
        self.F_sw = np.concatenate(self.F_list)[self.Y_perm, :]
        self.Fvar_sw = np.concatenate(self.Fvar_list)[self.Y_perm, :]
        # likelihoods
        self.likelihoods = [GPflow.likelihoods.Gaussian(),
                            GPflow.likelihoods.Gaussian(),
                            GPflow.likelihoods.Gaussian()]
        for lik in self.likelihoods:
            lik.variance = np.exp(rng.randn(1))
        self.switched_likelihood = GPflow.likelihoods.SwitchedLikelihood(self.likelihoods)

        # initialize switched likelihood
        self.sess = tf.Session()
        free_array = self.switched_likelihood.get_free_state()
        self.switched_likelihood.make_tf_array(free_array)
        self.sess.run(tf.initialize_all_variables())

    def test_logp(self):
        # switchedlikelihood
        with self.switched_likelihood.tf_mode():
            switched_rslt = self.sess.run(self.switched_likelihood.logp(self.F_sw, self.Y_sw))
        # likelihood
        rslts = []
        for lik, y, f in zip(self.likelihoods, self.Y_list, self.F_list):
            with lik.tf_mode():
                rslts.append(self.sess.run(lik.logp(f, y)))

        self.assertTrue(np.allclose(switched_rslt, np.concatenate(rslts)[self.Y_perm, :]))
        self.sess.close()

    def test_predict_density(self):
        # switchedlikelihood
        with self.switched_likelihood.tf_mode():
            switched_rslt = self.sess.run(
                self.switched_likelihood.predict_density(self.F_sw, self.Fvar_sw, self.Y_sw))
        # likelihood
        rslts = []
        for lik, y, f, fvar in zip(self.likelihoods, self.Y_list, self.F_list, self.Fvar_list):
            self.sess.run(tf.initialize_all_variables())
            with lik.tf_mode():
                rslts.append(self.sess.run(lik.predict_density(f, fvar, y)))

        self.assertTrue(np.allclose(switched_rslt, np.concatenate(rslts)[self.Y_perm, :]))
        self.sess.close()

    def test_variational_expectations(self):
        # switchedlikelihood
        with self.switched_likelihood.tf_mode():
            switched_rslt = self.sess.run(
                self.switched_likelihood.variational_expectations(self.F_sw, self.Fvar_sw, self.Y_sw))
        # likelihood
        rslts = []
        for lik, y, f, fvar in zip(self.likelihoods, self.Y_list, self.F_list, self.Fvar_list):
            self.sess.run(tf.initialize_all_variables())
            with lik.tf_mode():
                rslts.append(self.sess.run(lik.variational_expectations(f, fvar, y)))

        self.assertTrue(np.allclose(switched_rslt, np.concatenate(rslts)[self.Y_perm, :]))
        self.sess.close()

=======
            mu, _ = tf.Session().run(l.predict_mean_and_var(F,F), feed_dict={x: l.get_free_state(), F:F_data})  
            pred = tf.Session().run(l.predict_density(F,F,Y), feed_dict={x: l.get_free_state(), F:F_data})  
            variational_expectations = tf.Session().run(l.variational_expectations(F,F,Y), feed_dict={x: l.get_free_state(), F:F_data}) 
        self.assertTrue( np.allclose( mu , np.ones((nPoints,nClasses))/nClasses, tolerance, tolerance ) )
        self.assertTrue( np.allclose( pred , np.ones((nPoints,1))/nClasses, tolerance, tolerance ) )
        validation_variational_expectation = 1./nClasses * np.log( 1.- epsilon ) + (1. - 1./nClasses ) * np.log( epsilon / (nClasses - 1) )
        self.assertTrue( np.allclose( variational_expectations , np.ones((nPoints,1))*validation_variational_expectation, tolerance, tolerance ) )
            
>>>>>>> 3f6f0636
if __name__ == "__main__":
    unittest.main()<|MERGE_RESOLUTION|>--- conflicted
+++ resolved
@@ -57,33 +57,17 @@
         for test_setup in self.test_setups:
             l = test_setup.likelihood
             with l.tf_mode():
-<<<<<<< HEAD
-                mu1 = tf.Session().run(l.conditional_mean(self.F),
-                                       feed_dict={self.x: l.get_free_state(), self.F: self.F_data})
-                mu2, _ = tf.Session().run(l.predict_mean_and_var(self.F, self.F * 0),
-                                          feed_dict={self.x: l.get_free_state(), self.F: self.F_data})
-            self.failUnless(np.allclose(mu1, mu2, test_setup.tolerance, test_setup.tolerance))
-=======
-                mu1 = tf.Session().run(l.conditional_mean(self.F), feed_dict={self.x: l.get_free_state(), self.F:self.F_data})
+                mu1 = tf.Session().run(l.conditional_mean(self.F), feed_dict={self.x: l.get_free_state(), self.F: self.F_data})
                 mu2, _ = tf.Session().run(l.predict_mean_and_var(self.F, self.F * 0), feed_dict={self.x: l.get_free_state(), self.F:self.F_data})
             self.assertTrue(np.allclose(mu1, mu2, test_setup.tolerance, test_setup.tolerance))
->>>>>>> 3f6f0636
 
     def test_variance(self):
         for test_setup in self.test_setups:
             l = test_setup.likelihood
             with l.tf_mode():
-<<<<<<< HEAD
-                v1 = tf.Session().run(l.conditional_variance(self.F),
-                                      feed_dict={self.x: l.get_free_state(), self.F: self.F_data})
-                v2 = tf.Session().run(l.predict_mean_and_var(self.F, self.F * 0)[1],
-                                      feed_dict={self.x: l.get_free_state(), self.F: self.F_data})
-            self.failUnless(np.allclose(v1, v2, test_setup.tolerance, test_setup.tolerance))
-=======
                 v1 = tf.Session().run(l.conditional_variance(self.F), feed_dict={self.x: l.get_free_state(), self.F:self.F_data})
                 v2 = tf.Session().run(l.predict_mean_and_var(self.F, self.F * 0)[1], feed_dict={self.x: l.get_free_state(), self.F:self.F_data})   
             self.assertTrue(np.allclose(v1, v2, test_setup.tolerance, test_setup.tolerance))
->>>>>>> 3f6f0636
 
     def test_var_exp(self):
         """
@@ -94,17 +78,9 @@
             l = test_setup.likelihood
             y = test_setup.Y
             with l.tf_mode():
-<<<<<<< HEAD
-                r1 = tf.Session().run(l.logp(self.F, y),
-                                      feed_dict={self.x: l.get_free_state(), self.F: self.F_data})
-                r2 = tf.Session().run(l.variational_expectations(self.F, self.F * 0, test_setup.Y),
-                                      feed_dict={self.x: l.get_free_state(), self.F: self.F_data})
-            self.failUnless(np.allclose(r1, r2, test_setup.tolerance, test_setup.tolerance))
-=======
                 r1 = tf.Session().run(l.logp(self.F, y), feed_dict={self.x: l.get_free_state(), self.F:self.F_data})
                 r2 = tf.Session().run(l.variational_expectations(self.F, self.F * 0,test_setup.Y), feed_dict={self.x: l.get_free_state(), self.F:self.F_data})   
             self.assertTrue(np.allclose(r1, r2, test_setup.tolerance, test_setup.tolerance))
->>>>>>> 3f6f0636
 
 
 class TestQuadrature(unittest.TestCase):
@@ -186,17 +162,14 @@
         rng = np.random.RandomState(1)
         Y = rng.randint(nClasses, size=(nPoints, 1))
         with l.tf_mode():
-<<<<<<< HEAD
-            mu, _ = tf.Session().run(l.predict_mean_and_var(F, F), feed_dict={x: l.get_free_state(), F: F_data})
-            pred = tf.Session().run(l.predict_density(F, F, Y), feed_dict={x: l.get_free_state(), F: F_data})
-            variational_expectations = tf.Session().run(l.variational_expectations(F, F, Y),
-                                                        feed_dict={x: l.get_free_state(), F: F_data})
-        self.failUnless(np.allclose(mu, np.ones((nPoints, nClasses))/nClasses, tolerance, tolerance))
-        self.failUnless(np.allclose(pred, np.ones((nPoints, 1))/nClasses, tolerance, tolerance))
-        validation_variational_expectation = 1./nClasses * np.log(1. - epsilon) +\
-            (1. - 1./nClasses) * np.log(epsilon / (nClasses - 1))
-        self.failUnless(np.allclose(variational_expectations, np.ones((nPoints, 1))*validation_variational_expectation,
-                                    tolerance, tolerance))
+            mu, _ = tf.Session().run(l.predict_mean_and_var(F,F), feed_dict={x: l.get_free_state(), F:F_data})  
+            pred = tf.Session().run(l.predict_density(F,F,Y), feed_dict={x: l.get_free_state(), F:F_data})  
+            variational_expectations = tf.Session().run(l.variational_expectations(F,F,Y), feed_dict={x: l.get_free_state(), F:F_data}) 
+        self.assertTrue( np.allclose( mu , np.ones((nPoints,nClasses))/nClasses, tolerance, tolerance ) )
+        self.assertTrue( np.allclose( pred , np.ones((nPoints,1))/nClasses, tolerance, tolerance ) )
+        validation_variational_expectation = 1./nClasses * np.log( 1.- epsilon ) + (1. - 1./nClasses ) * np.log( epsilon / (nClasses - 1) )
+        self.assertTrue( np.allclose( variational_expectations , np.ones((nPoints,1))*validation_variational_expectation, tolerance, tolerance ) )
+     
 
 
 class TestSwitchedLikelihood(unittest.TestCase):
@@ -274,15 +247,5 @@
         self.assertTrue(np.allclose(switched_rslt, np.concatenate(rslts)[self.Y_perm, :]))
         self.sess.close()
 
-=======
-            mu, _ = tf.Session().run(l.predict_mean_and_var(F,F), feed_dict={x: l.get_free_state(), F:F_data})  
-            pred = tf.Session().run(l.predict_density(F,F,Y), feed_dict={x: l.get_free_state(), F:F_data})  
-            variational_expectations = tf.Session().run(l.variational_expectations(F,F,Y), feed_dict={x: l.get_free_state(), F:F_data}) 
-        self.assertTrue( np.allclose( mu , np.ones((nPoints,nClasses))/nClasses, tolerance, tolerance ) )
-        self.assertTrue( np.allclose( pred , np.ones((nPoints,1))/nClasses, tolerance, tolerance ) )
-        validation_variational_expectation = 1./nClasses * np.log( 1.- epsilon ) + (1. - 1./nClasses ) * np.log( epsilon / (nClasses - 1) )
-        self.assertTrue( np.allclose( variational_expectations , np.ones((nPoints,1))*validation_variational_expectation, tolerance, tolerance ) )
-            
->>>>>>> 3f6f0636
 if __name__ == "__main__":
     unittest.main()