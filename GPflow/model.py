--- conflicted
+++ resolved
@@ -93,13 +93,8 @@
         self.scoped_keys.extend(['build_likelihood', 'build_prior'])
         self._name = name
         self._needs_recompile = True
-<<<<<<< HEAD
         self._session = tf.Session(config=session_config)
-        self._free_vars = tf.placeholder(tf.float64)
-=======
-        self._session = tf.Session()
         self._free_vars = tf.placeholder(settings.dtypes.float_type)
->>>>>>> b811d4fd
 
     @property
     def name(self):
