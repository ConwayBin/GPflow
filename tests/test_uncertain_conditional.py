--- conflicted
+++ resolved
@@ -21,14 +21,9 @@
     #                  (settings.np_float, [None, None, None]))
     def uncertain_predict_f_moment_matching(self, Xmu, Xcov):
         return uncertain_conditional(
-<<<<<<< HEAD
                 Xmu, Xcov, self.feature, self.kern, self.q_mu, self.q_sqrt,
-                mean_function=self.mean_function, whiten=self.whiten,
+                mean_function=self.mean_function, white=self.whiten,
                 full_cov_output=self.full_cov_output)
-=======
-            Xmu, Xcov, self.feature, self.kern, self.q_mu, self.q_sqrt,
-            white=self.whiten, full_cov_output=self.full_cov_output)
->>>>>>> c3d5f287
 
     def uncertain_predict_f_monte_carlo(self, Xmu, Xchol, mc_iter=int(1e6)):
         rng = np.random.RandomState(0)
@@ -129,26 +124,16 @@
         }
 
         def mean_fn(X):
-<<<<<<< HEAD
-            mean, _ = feature_conditional(X, feat, kern, q_mu, q_sqrt=q_sqrt, whiten=white)
+            mean, _ = feature_conditional(X, feat, kern, q_mu, q_sqrt=q_sqrt, white=white)
             return mean + effective_mean(X)
-=======
-            mean, _ = feature_conditional(X, feat, kern, q_mu, q_sqrt=q_sqrt, white=white)
-            return mean
->>>>>>> c3d5f287
 
         def var_fn(X):
             _, var = feature_conditional(X, feat, kern, q_mu, q_sqrt=q_sqrt, white=white)
             return var
 
         def mean_sq_fn(X):
-<<<<<<< HEAD
-            mean, _ = feature_conditional(X, feat, kern, q_mu, q_sqrt=q_sqrt, whiten=white)
+            mean, _ = feature_conditional(X, feat, kern, q_mu, q_sqrt=q_sqrt, white=white)
             return (mean + effective_mean(X)) ** 2
-=======
-            mean, _ = feature_conditional(X, feat, kern, q_mu, q_sqrt=q_sqrt, white=white)
-            return mean ** 2
->>>>>>> c3d5f287
 
         Collection = namedtuple('QuadratureCollection',
                                 'Xmu,Xvar,q_mu,q_sqrt,'
@@ -218,11 +203,10 @@
 
 
 @pytest.mark.parametrize('white', [True, False])
-<<<<<<< HEAD
 @pytest.mark.parametrize('mean', MEANS)
 def test_monte_carlo_2_din(white, mean):
     with session_context() as sess:
-        k = gpflow.ekernels.RBF(DataMC2.D_in, variance=DataMC2.rng.rand())
+        k = gpflow.kernels.RBF(DataMC2.D_in, variance=DataMC2.rng.rand())
         m = mean_function_factory(DataMC2.rng, mean, DataMC2.D_in, DataMC2.D_out)
         model = MomentMatchingSVGP(
             DataMC2.X, DataMC2.Y, k, gpflow.likelihoods.Gaussian(),
@@ -245,9 +229,6 @@
 @pytest.mark.parametrize('mean', MEANS)
 @pytest.mark.parametrize('white', [True, False])
 def test_quadrature(white, mean):
-=======
-def test_quadrature_white(white):
->>>>>>> c3d5f287
     with session_context() as session:
         c = DataQuadrature
         d = c.tensors(white, mean)
